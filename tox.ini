--- conflicted
+++ resolved
@@ -53,11 +53,7 @@
 allowlist_externals = make
 
 # E203: whitespace before ':'
-<<<<<<< HEAD
-# E501 line too long (handled by other linters)
-=======
 # E501: line too long (handled by black)
->>>>>>> 647d38a1
 # E731: do not assign a lambda expression, use a def
 # W503: line break after binary operator
 # W504: line break before binary operator
