--- conflicted
+++ resolved
@@ -10,15 +10,9 @@
 
 # -- Project information -----------------------------------------------------
 
-<<<<<<< HEAD
-project = 'BlueBrain SNAP'
-author = 'BlueBrain Project, EPFL'
-copyright = " Copyright Blue Brain Project/EPFL 2005-2020. All rights reserved"
-=======
 project = 'Blue Brain SNAP'
 author = 'Blue Brain Project, EPFL'
 copyright = "Blue Brain Project/EPFL 2005-2020. All rights reserved"
->>>>>>> 1738baae
 
 release = get_distribution('bluepysnap').version
 version = release
