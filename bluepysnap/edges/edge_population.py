# Copyright (c) 2019, EPFL/Blue Brain Project

# This file is part of BlueBrain SNAP library <https://github.com/BlueBrain/snap>

# This library is free software; you can redistribute it and/or modify it under
# the terms of the GNU Lesser General Public License version 3.0 as published
# by the Free Software Foundation.

# This library is distributed in the hope that it will be useful, but WITHOUT
# ANY WARRANTY; without even the implied warranty of MERCHANTABILITY or FITNESS
# FOR A PARTICULAR PURPOSE.  See the GNU Lesser General Public License for more
# details.

# You should have received a copy of the GNU Lesser General Public License
# along with this library; if not, write to the Free Software Foundation, Inc.,
# 51 Franklin Street, Fifth Floor, Boston, MA 02110-1301 USA.

"""Edge population access."""
import inspect
from collections.abc import Mapping

import libsonata
import numpy as np
import pandas as pd
from cached_property import cached_property
from more_itertools import first

from bluepysnap import query, utils
from bluepysnap.circuit_ids import CircuitEdgeId, CircuitEdgeIds
from bluepysnap.exceptions import BluepySnapError
from bluepysnap.sonata_constants import DYNAMICS_PREFIX, ConstContainer, Edge
from bluepysnap.utils import IDS_DTYPE, Deprecate


def _is_empty(xs):
    return (xs is not None) and (len(xs) == 0)


def _estimate_range_size(func, node_ids, n=3):
    """Median size of index second level for some node IDs from the provided list."""
    assert len(node_ids) > 0
    if len(node_ids) > n:
        node_ids = np.random.choice(node_ids, size=n, replace=False)
    return np.median([len(func(node_id).ranges) for node_id in node_ids])


class EdgePopulation:
    """Edge population access."""

    def __init__(self, circuit, population_name):
        """Initializes a EdgePopulation object from a EdgeStorage and a population name.

        Args:
            circuit (bluepysnap.Circuit): the circuit object containing the edge population
            population_name (str): the name of the edge population

        Returns:
            EdgePopulation: An EdgePopulation object.
        """
        self._circuit = circuit
        self.name = population_name

    @property
    def _properties(self):
        return self._circuit.to_libsonata.edge_population_properties(self.name)

    @property
    def _population(self):
        return self._circuit.to_libsonata.edge_population(self.name)

    @staticmethod
    def _resolve_node_ids(nodes, group):
        """Node IDs corresponding to node group filter."""
        if group is None:
            return None
        return nodes.ids(group)

    @property
    def size(self):
        """Population size."""
        return self._population.size

    def _nodes(self, population_name):
        """Returns the NodePopulation corresponding to population."""
        result = self._circuit.nodes[population_name]
        return result

    @property
    def type(self):
        """Population type."""
        return self._properties.type

    @cached_property
    def source(self):
        """Source NodePopulation."""
        return self._nodes(self._population.source)

    @cached_property
    def target(self):
        """Target NodePopulation."""
        return self._nodes(self._population.target)

    @cached_property
    def _attribute_names(self):
        return set(self._population.attribute_names)

    @cached_property
    def _dynamics_params_names(self):
        return set(utils.add_dynamic_prefix(self._population.dynamics_attribute_names))

    @property
    def _topology_property_names(self):
        return {Edge.SOURCE_NODE_ID, Edge.TARGET_NODE_ID}

    @property
    def config(self):
        """Access the configuration for the population.

        This configuration is extended with
        * 'components' of the circuit config
        * 'edges_file': the path the h5 file containing the population.
        """
        return self._circuit.get_edge_population_config(self.name)

    @property
    def property_names(self):
        """Set of available edge properties.

        Notes:
            Properties are a combination of the group attributes, the dynamics_params and the
            topology properties.
        """
        return self._attribute_names | self._dynamics_params_names | self._topology_property_names

    @cached_property
    def property_dtypes(self):
        """Returns the dtypes of all the properties.

        Returns:
            pandas.Series: series indexed by field name with the corresponding dtype as value.
        """
        return self.get([0], list(self.property_names)).dtypes.sort_index()

    def container_property_names(self, container):
        """Lists the ConstContainer properties shared with the EdgePopulation.

        Args:
            container (ConstContainer): a container class for edge properties.

        Returns:
            list: A list of strings corresponding to the properties that you can use from the
                container class

        Examples:
            >>> from bluepysnap.sonata_constants import Edge
            >>> print(my_edge_population.container_property_names(Edge))
            >>> ["AXONAL_DELAY", "SYN_WEIGHT"] # values you can use with my_edge_population
        """
        if not inspect.isclass(container) or not issubclass(container, ConstContainer):
            raise BluepySnapError("'container' must be a subclass of ConstContainer")
        in_file = self.property_names
        return [k for k in container.key_set() if container.get(k) in in_file]

    def _get_property(self, prop, selection):
        if prop == Edge.SOURCE_NODE_ID:
            result = utils.ensure_ids(self._population.source_nodes(selection))
        elif prop == Edge.TARGET_NODE_ID:
            result = utils.ensure_ids(self._population.target_nodes(selection))
        elif prop in self._attribute_names:
            result = self._population.get_attribute(prop, selection)
        elif prop in self._dynamics_params_names:
            result = self._population.get_dynamics_attribute(
                prop.split(DYNAMICS_PREFIX)[1], selection
            )
        else:
            raise BluepySnapError(f"No such property: {prop}")
        return result

    def _get(self, selection, properties=None):
        """Get an array of edge IDs or DataFrame with edge properties."""
        edge_ids = utils.ensure_ids(selection.flatten())
        if properties is None:
            Deprecate.warn(
                "Returning ids with get/properties is deprecated and will be removed in 1.0.0. "
                "Please use EdgePopulation.ids instead."
            )
            return edge_ids

        if utils.is_iterable(properties):
            if len(edge_ids) == 0:
                result = pd.DataFrame(columns=properties)
            else:
                result = pd.DataFrame(index=edge_ids)
                for p in properties:
                    result[p] = self._get_property(p, selection)
        else:
            if len(edge_ids) == 0:
                result = pd.Series(name=properties, dtype=np.float64)
            else:
                result = pd.Series(
                    self._get_property(properties, selection), index=edge_ids, name=properties
                )

        return result

    def _edge_ids_by_filter(self, queries, raise_missing_prop):
        """Return edge IDs if their properties match the `queries` dict.

        `props` values could be:
            pairs (range match for floating dtype fields)
            scalar or iterables (exact or "one of" match for other fields)

        You can use the special operators '$or' and '$and' also to combine different queries
        together.

        Examples:
            >>> self._edge_ids_by_filter({ Edge.POST_SECTION_ID: (0, 1),
            >>>                            Edge.AXONAL_DELAY: (.5, 2.) })
            >>> self._edge_ids_by_filter({'$or': [{ Edge.PRE_X_CENTER: [2, 3]},
            >>>                              { Edge.POST_SECTION_POS: (0, 1),
            >>>                              Edge.SYN_WEIGHT: (0.,1.4) }]})

        """
        properties = query.get_properties(queries)
        unknown_props = properties - self.property_names
        if raise_missing_prop and unknown_props:
            raise BluepySnapError(f"Unknown edge properties: {unknown_props}")
        res = []
        ids = self.ids(None)
        chunk_size = int(1e8)
        for chunk in np.array_split(ids, 1 + len(ids) // chunk_size):
            data = self.get(chunk, properties - unknown_props)
            res.extend(chunk[query.resolve_ids(data, self.name, queries)])
        return np.array(res, dtype=IDS_DTYPE)

    def ids(self, group=None, limit=None, sample=None, raise_missing_property=True):
        """Edge IDs corresponding to edges ``edge_ids``.

        Args:
            group (None/int/CircuitEdgeId/CircuitEdgeIds/sequence): Which IDs will be
                returned depends on the type of the ``group`` argument:
                - ``None``: return all IDs.
                - ``int``, ``CircuitEdgeId``: return a single edge ID.
                - ``CircuitEdgeIds`` return IDs of edges the edge population in an array.
                - ``sequence``: return IDs of edges in an array.

            sample (int): If specified, randomly choose ``sample`` number of
                IDs from the match result. If the size of the sample is greater than
                the size of the EdgePopulation then all ids are taken and shuffled.

            limit (int): If specified, return the first ``limit`` number of
                IDs from the match result. If limit is greater than the size of the population
                all node IDs are returned.

            raise_missing_property (bool): if True, raises if a property is not listed in this
                population. Otherwise the ids are just not selected if a property is missing.

        Returns:
            numpy.array: A numpy array of IDs.
        """
        if group is None:
            result = self._population.select_all().flatten()
        elif isinstance(group, CircuitEdgeIds):
            result = group.filter_population(self.name).get_ids()
        elif isinstance(group, np.ndarray):
            result = group
        elif isinstance(group, Mapping):
            result = self._edge_ids_by_filter(
                queries=group, raise_missing_prop=raise_missing_property
            )
        else:
            result = utils.ensure_list(group)
            # test if first value is a CircuitEdgeId if yes then all values must be CircuitEdgeId
            if isinstance(first(result, None), CircuitEdgeId):
                try:
                    result = [cid.id for cid in result if cid.population == self.name]
                except AttributeError as e:
                    raise BluepySnapError(
                        "All values from a list must be of type int or CircuitEdgeId."
                    ) from e
        if sample is not None:
            if len(result) > 0:
                result = np.random.choice(result, min(sample, len(result)), replace=False)
        if limit is not None:
            result = result[:limit]
        return utils.ensure_ids(result)

    def get(self, edge_ids, properties):
        """Edge properties as pandas DataFrame.

        Args:
            edge_ids (array-like): array-like of edge IDs
            properties (str/list): an edge property name or a list of edge property names

        Returns:
            pandas.Series/pandas.DataFrame:
                A pandas Series indexed by edge IDs if ``properties`` is scalar.
                A pandas DataFrame indexed by edge IDs if ``properties`` is list.

        Notes:
            The EdgePopulation.property_names function will give you all the usable properties
            for the `properties` argument.
        """
        edge_ids = self.ids(edge_ids)
        selection = libsonata.Selection(edge_ids)
        return self._get(selection, properties)

    def properties(self, edge_ids, properties):
        """Doc is overridden below."""
        Deprecate.warn(
            "EdgePopulation.properties function is deprecated and will be removed in 1.0.0. "
            "Please use EdgePopulation.get instead."
        )
        return self.get(edge_ids, properties)

    properties.__doc__ = get.__doc__

    def positions(self, edge_ids, side, kind):
        """Edge positions as a pandas DataFrame.

        Args:
            edge_ids (array-like): array-like of edge IDs
            side (str): ``afferent`` or ``efferent``
            kind (str): ``center`` or ``surface``

        Returns:
            Pandas Dataframe with ('x', 'y', 'z') columns indexed by edge IDs.
        """
        assert side in ("afferent", "efferent")
        assert kind in ("center", "surface")
        props = {f"{side}_{kind}_{p}": p for p in ["x", "y", "z"]}
        result = self.get(edge_ids, list(props))
        result.rename(columns=props, inplace=True)
        result.sort_index(axis=1, inplace=True)
        return result

    def afferent_nodes(self, target, unique=True):
        """Get afferent node IDs for given target ``node_id``.

        Notes:
            Afferent nodes are nodes projecting an outgoing edge to one of the ``target`` node.

        Args:
            target (CircuitNodeIds/int/sequence/str/mapping/None): the target you want to resolve
            and use as target nodes.
            unique (bool): If ``True``, return only unique afferent node IDs.

        Returns:
            numpy.ndarray: Afferent node IDs for all the targets.
        """
        if target is not None:
            selection = self._population.afferent_edges(self._resolve_node_ids(self.target, target))
        else:
            selection = self._population.select_all()
        result = self._population.source_nodes(selection)
        if unique:
            result = np.unique(result)
        return utils.ensure_ids(result)

    def efferent_nodes(self, source, unique=True):
        """Get efferent node IDs for given source ``node_id``.

        Notes:
            Efferent nodes are nodes receiving an incoming edge from one of the ``source`` node.

        Args:
            source (CircuitNodeIds/int/sequence/str/mapping/None): the source you want to resolve
                and use as source nodes.
            unique (bool): If ``True``, return only unique afferent node IDs.

        Returns:
            numpy.ndarray: Efferent node IDs for all the sources.
        """
        if source is not None:
            selection = self._population.efferent_edges(self._resolve_node_ids(self.source, source))
        else:
            selection = self._population.select_all()
        result = self._population.target_nodes(selection)
        if unique:
            result = np.unique(result)
        return utils.ensure_ids(result)

    def pathway_edges(self, source=None, target=None, properties=None):
        """Get edges corresponding to ``source`` -> ``target`` connections.

        Args:
            source (CircuitNodeIds/int/sequence/str/mapping/None): source node group
            target (CircuitNodeIds/int/sequence/str/mapping/None): target node group
            properties: None / edge property name / list of edge property names

        Returns:
            List of edge IDs, if ``properties`` is None;
            Pandas Series indexed by edge IDs if ``properties`` is string;
            Pandas DataFrame indexed by edge IDs if ``properties`` is list.
        """
        if source is None and target is None:
            raise BluepySnapError("Either `source` or `target` should be specified")

        source_node_ids = self._resolve_node_ids(self.source, source)
        target_edge_ids = self._resolve_node_ids(self.target, target)

        if source_node_ids is None:
            selection = self._population.afferent_edges(target_edge_ids)
        elif target_edge_ids is None:
            selection = self._population.efferent_edges(source_node_ids)
        else:
            selection = self._population.connecting_edges(source_node_ids, target_edge_ids)

        if properties:
            return self._get(selection, properties)
        return utils.ensure_ids(selection.flatten())

    def afferent_edges(self, node_id, properties=None):
        """Get afferent edges for given ``node_id``.

        Args:
            node_id (CircuitNodeIds/int/sequence/str/mapping/None) : Target node ID.
            properties: An edge property name, a list of edge property names, or None.

        Returns:
            pandas.Series/pandas.DataFrame/list:
                A pandas Series indexed by edge ID if ``properties`` is a string.
                A pandas DataFrame indexed by edge ID if ``properties`` is a list.
                A list of edge IDs, if ``properties`` is None.
        """
        return self.pathway_edges(source=None, target=node_id, properties=properties)

    def efferent_edges(self, node_id, properties=None):
        """Get efferent edges for given ``node_id``.

        Args:
            node_id (CircuitNodeIds/int/sequence/str/mapping/None): source node ID
            properties: None / edge property name / list of edge property names

        Returns:
            List of edge IDs, if ``properties`` is None;
            Pandas Series indexed by edge IDs if ``properties`` is string;
            Pandas DataFrame indexed by edge IDs if ``properties`` is list.
        """
        return self.pathway_edges(source=node_id, target=None, properties=properties)

    def pair_edges(self, source_node_id, target_node_id, properties=None):
        """Get edges corresponding to ``source_node_id`` -> ``target_node_id`` connection.

        Args:
            source_node_id (CircuitNodeIds/int/sequence/str/mapping/None): source node ID
            target_node_id (CircuitNodeIds/int/sequence/str/mapping/None): target node ID
            properties: None / edge property name / list of edge property names

        Returns:
            List of edge IDs, if ``properties`` is None;
            Pandas Series indexed by edge IDs if ``properties`` is string;
            Pandas DataFrame indexed by edge IDs if ``properties`` is list.
        """
        return self.pathway_edges(
            source=source_node_id, target=target_node_id, properties=properties
        )

    def _iter_connections(self, source_node_ids, target_node_ids, unique_node_ids, shuffle):
        """Iterate through `source_node_ids` -> `target_node_ids` connections."""

        # pylint: disable=too-many-branches,too-many-locals
        def _optimal_direction():
            """Choose between source and target node IDs for iterating."""
            if target_node_ids is None and source_node_ids is None:
                raise BluepySnapError("Either `source` or `target` should be specified")
            if source_node_ids is None:
                return "target"
            if target_node_ids is None:
                return "source"
            else:
                # Checking the indexing 'direction'. One direction has contiguous indices.
                range_size_source = _estimate_range_size(
                    self._population.efferent_edges, source_node_ids
                )
                range_size_target = _estimate_range_size(
                    self._population.afferent_edges, target_node_ids
                )
                return "source" if (range_size_source < range_size_target) else "target"

        if _is_empty(source_node_ids) or _is_empty(target_node_ids):
            return

        direction = _optimal_direction()
        if direction == "target":
            primary_node_ids, secondary_node_ids = target_node_ids, source_node_ids
            get_connected_node_ids = self.afferent_nodes
        else:
            primary_node_ids, secondary_node_ids = source_node_ids, target_node_ids
            get_connected_node_ids = self.efferent_nodes

        primary_node_ids = np.unique(primary_node_ids)
        if shuffle:
            np.random.shuffle(primary_node_ids)

        if secondary_node_ids is not None:
            secondary_node_ids = np.unique(secondary_node_ids)

        secondary_node_ids_used = set()

        for key_node_id in primary_node_ids:
            connected_node_ids = get_connected_node_ids(key_node_id, unique=False)
            # [[secondary_node_id, count], ...]
            connected_node_ids_with_count = np.stack(
                np.unique(connected_node_ids, return_counts=True)
            ).transpose()
            # np.stack(uint64, int64) -> float64
            connected_node_ids_with_count = connected_node_ids_with_count.astype(np.uint32)
            if secondary_node_ids is not None:
                mask = np.in1d(
                    connected_node_ids_with_count[:, 0], secondary_node_ids, assume_unique=True
                )
                connected_node_ids_with_count = connected_node_ids_with_count[mask]
            if shuffle:
                np.random.shuffle(connected_node_ids_with_count)

            for conn_node_id, edge_count in connected_node_ids_with_count:
                if unique_node_ids and (conn_node_id in secondary_node_ids_used):
                    continue
                if direction == "target":
                    yield conn_node_id, key_node_id, edge_count
                else:
                    yield key_node_id, conn_node_id, edge_count
                if unique_node_ids:
                    secondary_node_ids_used.add(conn_node_id)
                    break

    def iter_connections(
        self,
        source=None,
        target=None,
        unique_node_ids=False,
        shuffle=False,
        return_edge_ids=False,
        return_edge_count=False,
    ):
        """Iterate through ``source`` -> ``target`` connections.

        Args:
            source (CircuitNodeIds/int/sequence/str/mapping/None): source node group
            target (CircuitNodeIds/int/sequence/str/mapping/None): target node group
            unique_node_ids: if True, no node ID will be used more than once as source or
                target for edges. Careful, this flag does not provide unique (source, target)
                pairs but unique node IDs.
            shuffle: if True, result order would be (somewhat) randomized
            return_edge_count: if True, edge count is added to yield result
            return_edge_ids: if True, edge ID list is added to yield result

        ``return_edge_count`` and ``return_edge_ids`` are mutually exclusive.

        Yields:
            (source_node_id, target_node_id, edge_ids) if return_edge_ids == True;
            (source_node_id, target_node_id, edge_count) if return_edge_count == True;
            (source_node_id, target_node_id) otherwise.
        """
        if return_edge_ids and return_edge_count:
            raise BluepySnapError(
                "`return_edge_count` and `return_edge_ids` are mutually exclusive"
            )

        source_node_ids = self._resolve_node_ids(self.source, source)
        target_node_ids = self._resolve_node_ids(self.target, target)

        it = self._iter_connections(source_node_ids, target_node_ids, unique_node_ids, shuffle)

        if return_edge_count:
            return it
        elif return_edge_ids:
            add_edge_ids = lambda x: (x[0], x[1], self.pair_edges(x[0], x[1]))
            return map(add_edge_ids, it)
        else:
            omit_edge_count = lambda x: x[:2]
            return map(omit_edge_count, it)

    @property
    def h5_filepath(self):
        """Get the H5 edges file associated with population."""
<<<<<<< HEAD
        return self.population_config["edges_file"]

    @cached_property
    def spatial_synapse_index(self):
        """Access to edges spatial index."""
        try:
            from spatial_index import open_index
        except ImportError as e:
            raise BluepySnapError(
                (
                    "Spatial index is for now only available internally to BBP. "
                    "It requires `spatial_index`, an internal package."
                )
            ) from e

        properties = self._circuit.to_libsonata.edge_population_properties(self.name)
        if not properties.spatial_synapse_index_dir:
            raise BluepySnapError(f"It appears {self.name} does not have synapse indices")
        return open_index(properties.spatial_synapse_index_dir)
=======
        return self.config["edges_file"]
>>>>>>> 42620428
<|MERGE_RESOLUTION|>--- conflicted
+++ resolved
@@ -575,8 +575,7 @@
     @property
     def h5_filepath(self):
         """Get the H5 edges file associated with population."""
-<<<<<<< HEAD
-        return self.population_config["edges_file"]
+        return self.config["edges_file"]
 
     @cached_property
     def spatial_synapse_index(self):
@@ -594,7 +593,4 @@
         properties = self._circuit.to_libsonata.edge_population_properties(self.name)
         if not properties.spatial_synapse_index_dir:
             raise BluepySnapError(f"It appears {self.name} does not have synapse indices")
-        return open_index(properties.spatial_synapse_index_dir)
-=======
-        return self.config["edges_file"]
->>>>>>> 42620428
+        return open_index(properties.spatial_synapse_index_dir)