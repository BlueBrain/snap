--- conflicted
+++ resolved
@@ -57,12 +57,6 @@
     assert simulation.conditions.celsius == 34.0
     assert simulation.conditions.v_init == -80
 
-<<<<<<< HEAD
-    assert isinstance(simulation.inputs, dict)
-
-    assert isinstance(simulation.node_sets, NodeSets)
-    assert simulation.node_sets.content == {"Layer23": {"layer": [2, 3]}}
-=======
     with pytest.warns(RuntimeWarning, match="Simulation node sets overwrite 1 .* Layer23"):
         assert isinstance(simulation.node_sets, NodeSets)
 
@@ -72,7 +66,7 @@
     }
     assert simulation.node_sets.content == expected_content
 
->>>>>>> 647d38a1
+    assert isinstance(simulation.inputs, dict)
     assert isinstance(simulation.spikes, SpikeReport)
     assert isinstance(simulation.spikes["default"], PopulationSpikeReport)
 
